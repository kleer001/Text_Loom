import React, { useCallback, useEffect, useMemo, useRef, useState } from 'react';
import {
  ReactFlow,
  Background,
  Controls,
  useNodesState,
  useEdgesState,
  ReactFlowProvider,
  BackgroundVariant,
} from '@xyflow/react';
import type { Node, Edge, NodeChange, Connection, ReactFlowInstance } from '@xyflow/react';
import '@xyflow/react/dist/style.css';
import { CustomNode } from './CustomNode';
import { useWorkspace } from './WorkspaceContext';
import { DeleteConfirmDialog } from './DeleteConfirmDialog';
import { connectionsToEdges } from './utils/edgeMapping';
import { transformConnectionNodeIds, enrichNodesWithConnectionState } from './utils/looperConnections';
import { gatherBoundaryNodes } from './utils/looperBoundary';
import { apiClient } from './apiClient';
import type { NodeResponse, ConnectionRequest, ParameterInfo } from './types';
import { DESELECTION_DELAY_MS } from './constants';
import { transformLooperNodes, type LooperSystem, getOriginalNodeId } from './looperTransform';
import { LoopBoundary } from './LoopBoundary';
import { useTheme } from './ThemeContext';
import * as design from './nodeDesign';

const nodeTypes = {
  custom: CustomNode,
};

interface GraphCanvasProps {
  onNodeFocus?: (node: NodeResponse | null) => void;
}

const GraphCanvasInner: React.FC<GraphCanvasProps> = ({ onNodeFocus }) => {
  const { mode } = useTheme();
  const colors = useMemo(() => design.getColors(mode), [mode]);
  const {
    nodes: workspaceNodes,
    connections,
    updateNode,
    deleteNodes,
    loadWorkspace,
    executingNodeId,
    newlyCreatedNodeId,
  } = useWorkspace();
  const [nodes, setNodes, onNodesChangeInternal] = useNodesState<Node>([]);
  const [edges, setEdges, onEdgesChange] = useEdgesState<Edge>([]);
  const [deleteDialogOpen, setDeleteDialogOpen] = useState(false);
  const [selectedNodes, setSelectedNodes] = useState<Node[]>([]);
  const [_isDragging, setIsDragging] = useState(false);
  const [draggedNodeIds, setDraggedNodeIds] = useState<Set<string>>(new Set());
  const [looperSystems, setLooperSystems] = useState<Map<string, LooperSystem>>(new Map());
  const selectedNodeIdsRef = useRef<Set<string>>(new Set());
  const reactFlowInstanceRef = useRef<ReactFlowInstance | null>(null);
  const viewportRef = useRef<{ x: number; y: number; zoom: number } | null>(null);
<<<<<<< HEAD
  const workspaceNodesRef = useRef(workspaceNodes);

  // Keep ref synchronized with workspaceNodes
  useEffect(() => {
    workspaceNodesRef.current = workspaceNodes;
  }, [workspaceNodes]);
=======
  const nodeDataCacheRef = useRef<Map<string, { node: NodeResponse; onBypassToggle: (sessionId: string) => void; onDisplayToggle: (sessionId: string) => void }>>(new Map());
>>>>>>> 85dd3cf4

  const defaultEdgeConfig = useMemo(() => ({
    type: 'smoothstep' as const,
    animated: false,
    style: {
      stroke: colors.edge.default,
      strokeWidth: design.EDGE_WIDTH_DEFAULT
    },
  }), [colors.edge.default]);

  const edgeStyles = useMemo(() => `
    .react-flow__edge:hover .react-flow__edge-path {
      stroke: ${colors.edge.hover} !important;
      stroke-width: ${design.EDGE_WIDTH_HOVER};
    }
    .react-flow__edge.selected .react-flow__edge-path {
      stroke: ${colors.edge.selected} !important;
      stroke-width: ${design.EDGE_WIDTH_SELECTED};
    }
  `, [colors.edge.hover, colors.edge.selected]);

  const shouldPreventDeselection = useCallback((change: NodeChange<Node>): boolean => {
    if (change.type !== 'select' || change.selected) return false;
    return draggedNodeIds.has(change.id) || (executingNodeId === change.id);
  }, [draggedNodeIds, executingNodeId]);

  const extractParameterValues = useCallback((node: NodeResponse) =>
    Object.fromEntries(
      Object.entries(node.parameters || {}).map(([key, param]) =>
        [key, (param as ParameterInfo).value]
      )
    ), []);

  const handleBypassToggle = useCallback(async (sessionId: string) => {
    const targetNodeId = getOriginalNodeId(sessionId);
    const node = workspaceNodesRef.current.find(n => n.session_id === targetNodeId);
    if (!node) return;

    const currentBypass = node.parameters?.bypass?.value === true;
    await updateNode(targetNodeId, {
      parameters: { ...extractParameterValues(node), bypass: !currentBypass }
    });
  }, [updateNode, extractParameterValues]);

  const handleDisplayToggle = useCallback(async (sessionId: string) => {
    const targetNodeId = getOriginalNodeId(sessionId);
    const node = workspaceNodesRef.current.find(n => n.session_id === targetNodeId);
    if (!node) return;

    const currentDisplay = node.parameters?.display?.value === true;

    if (!currentDisplay) {
      const otherNodesWithDisplay = workspaceNodesRef.current.filter(
        n => n.session_id !== targetNodeId && n.parameters?.display?.value === true
      );

      await Promise.all(
        otherNodesWithDisplay.map(otherNode =>
          updateNode(otherNode.session_id, {
            parameters: { ...extractParameterValues(otherNode), display: false }
          })
        )
      );
    }

    await updateNode(targetNodeId, {
      parameters: { ...extractParameterValues(node), display: !currentDisplay }
    });
  }, [updateNode, extractParameterValues]);

  const onNodesChange = useCallback((changes: NodeChange<Node>[]) => {
    const filteredChanges = changes.filter(change => !shouldPreventDeselection(change));

    if (filteredChanges.length < changes.length) {
      setTimeout(() => setDraggedNodeIds(new Set()), DESELECTION_DELAY_MS);
    }

    onNodesChangeInternal(filteredChanges);
  }, [onNodesChangeInternal, shouldPreventDeselection]);

  useEffect(() => {
    // Save current viewport before transformation
    if (reactFlowInstanceRef.current) {
      viewportRef.current = reactFlowInstanceRef.current.getViewport();
    }

    const { displayNodes, looperSystems: systems } = transformLooperNodes(workspaceNodes);
    setLooperSystems(systems);

    const transformedConnections = transformConnectionNodeIds(connections, systems);
    const enrichedNodes = enrichNodesWithConnectionState(displayNodes, transformedConnections);
    const currentlySelectedIds = selectedNodeIdsRef.current;

    const newNodes = enrichedNodes.map((node: NodeResponse) => {
      const nodeId = String(node.session_id);

      // Get or create cached data object to prevent recreation on every render
      let dataObj = nodeDataCacheRef.current.get(nodeId);
      if (!dataObj || dataObj.node !== node || dataObj.onBypassToggle !== handleBypassToggle || dataObj.onDisplayToggle !== handleDisplayToggle) {
        dataObj = { node, onBypassToggle: handleBypassToggle, onDisplayToggle: handleDisplayToggle };
        nodeDataCacheRef.current.set(nodeId, dataObj);
      }

      return {
        id: nodeId,
        type: 'custom',
        position: { x: node.position[0], y: node.position[1] },
        data: dataObj,
        selected: nodeId === newlyCreatedNodeId || currentlySelectedIds.has(nodeId),
      };
    });

    // Clean up cache for deleted nodes
    const currentNodeIds = new Set(newNodes.map(n => n.id));
    for (const cachedId of nodeDataCacheRef.current.keys()) {
      if (!currentNodeIds.has(cachedId)) {
        nodeDataCacheRef.current.delete(cachedId);
      }
    }

    setNodes(newNodes);
    setEdges(connectionsToEdges(transformedConnections, defaultEdgeConfig));

    // Restore viewport after state updates
    if (viewportRef.current && reactFlowInstanceRef.current) {
      const savedViewport = viewportRef.current;
      // Use multiple attempts to ensure restoration
      requestAnimationFrame(() => {
        reactFlowInstanceRef.current?.setViewport(savedViewport, { duration: 0 });
      });
      setTimeout(() => {
        reactFlowInstanceRef.current?.setViewport(savedViewport, { duration: 0 });
      }, 0);
    }

    if (newlyCreatedNodeId) {
      const newNode = enrichedNodes.find((n: NodeResponse) => String(n.session_id) === newlyCreatedNodeId);
      if (newNode && onNodeFocus) {
        onNodeFocus(newNode);
      }
    }
  }, [workspaceNodes, connections, setNodes, setEdges, newlyCreatedNodeId, onNodeFocus, handleBypassToggle, handleDisplayToggle, defaultEdgeConfig]);

  const handleSelectionChange = useCallback(
    (params: { nodes: Node[]; edges: Edge[] }) => {
      setSelectedNodes(params.nodes);
      selectedNodeIdsRef.current = new Set(params.nodes.map(n => n.id));

      if (params.nodes.length > 0 && onNodeFocus) {
        const focusedReactFlowNode = params.nodes[0];
        const nodeData = focusedReactFlowNode.data as { node: NodeResponse };
        onNodeFocus(nodeData.node);
      }
    },
    [onNodeFocus]
  );

  const onNodeDragStart = useCallback(
    (_event: unknown, node: Node) => {
      setIsDragging(true);
      setDraggedNodeIds(new Set([node.id]));
    },
    []
  );

  const onNodeDragStop = useCallback(
    async (_event: unknown, node: Node) => {
      const newPosition: [number, number] = [node.position.x, node.position.y];
      const nodeData = node.data as { node: NodeResponse };
      const nodeType = nodeData.node.type;

      // For looper_start/end, update the actual child node (inputNull/outputNull)
      // For regular nodes, update the node itself
      let targetNodeId: string;

      if (nodeType === 'looper_start') {
        // Find inputNull for this looper
        const looperId = getOriginalNodeId(node.id);
        const looperSystem = looperSystems.get(looperId);
        targetNodeId = looperSystem?.inputNullNode.session_id || node.id;
      } else if (nodeType === 'looper_end') {
        // Find outputNull for this looper
        const looperId = getOriginalNodeId(node.id);
        const looperSystem = looperSystems.get(looperId);
        targetNodeId = looperSystem?.outputNullNode.session_id || node.id;
      } else {
        targetNodeId = node.id;
      }

      try {
        await updateNode(targetNodeId, { position: newPosition });
      } catch (error) {
        console.error('Failed to update node position:', node.id, error);
      }

      setIsDragging(false);
    },
    [updateNode, looperSystems]
  );

  const onSelectionDragStart = useCallback(
    (_event: unknown, draggedNodes: Node[]) => {
      setIsDragging(true);
      setDraggedNodeIds(new Set(draggedNodes.map(n => n.id)));
    },
    []
  );

  const onSelectionDragStop = useCallback(
    async (_event: unknown, draggedNodes: Node[]) => {
      try {
        await Promise.all(
          draggedNodes.map(node => {
            const newPosition: [number, number] = [node.position.x, node.position.y];
            const nodeData = node.data as { node: NodeResponse };
            const nodeType = nodeData.node.type;

            let targetNodeId: string;

            if (nodeType === 'looper_start') {
              const looperId = getOriginalNodeId(node.id);
              const looperSystem = looperSystems.get(looperId);
              targetNodeId = looperSystem?.inputNullNode.session_id || node.id;
            } else if (nodeType === 'looper_end') {
              const looperId = getOriginalNodeId(node.id);
              const looperSystem = looperSystems.get(looperId);
              targetNodeId = looperSystem?.outputNullNode.session_id || node.id;
            } else {
              targetNodeId = node.id;
            }

            return updateNode(targetNodeId, { position: newPosition });
          })
        );
      } catch (error) {
        console.error('Failed to update nodes positions:', error);
      }

      setIsDragging(false);
    },
    [updateNode, looperSystems]
  );

  const handleDeleteConfirm = useCallback(async () => {
    setDeleteDialogOpen(false);
    try {
      const nodeIds = selectedNodes.map(n => getOriginalNodeId(n.id));
      const uniqueNodeIds = Array.from(new Set(nodeIds));
      await deleteNodes(uniqueNodeIds);
      setSelectedNodes([]);
      selectedNodeIdsRef.current = new Set();
    } catch (error) {
      console.error('Failed to delete nodes:', error);
    }
  }, [deleteNodes, selectedNodes]);

  const handleDeleteCancel = useCallback(() => {
    setDeleteDialogOpen(false);
  }, []);

  const onConnect = useCallback(async (connection: Connection) => {
    const sourceOutputIndex = parseInt(connection.sourceHandle?.replace('output-', '') || '0');
    const targetInputIndex = parseInt(connection.targetHandle?.replace('input-', '') || '0');

    if (isNaN(sourceOutputIndex) || isNaN(targetInputIndex)) {
      console.error('Failed to parse connection indices');
      return;
    }

    const sourceNode = nodes.find(n => n.id === connection.source);
    const targetNode = nodes.find(n => n.id === connection.target);

    if (!sourceNode || !targetNode) {
      console.error('Source or target node not found');
      return;
    }

    const request: ConnectionRequest = {
      source_node_path: (sourceNode.data as { node: NodeResponse }).node.path,
      source_output_index: sourceOutputIndex,
      target_node_path: (targetNode.data as { node: NodeResponse }).node.path,
      target_input_index: targetInputIndex,
    };

    try {
      const newConnection = await apiClient.createConnection(request);

      setEdges(prevEdges => {
        const filtered = prevEdges.filter(e =>
          !(e.target === connection.target &&
            e.targetHandle === connection.targetHandle)
        );

        const newEdge: Edge = {
          id: newConnection.connection_id,
          source: connection.source,
          target: connection.target,
          sourceHandle: connection.sourceHandle!,
          targetHandle: connection.targetHandle!,
          ...defaultEdgeConfig,
        };

        return [...filtered, newEdge];
      });

      await loadWorkspace();
    } catch (error) {
      console.error('Failed to create connection:', error);
    }
  }, [nodes, setEdges, loadWorkspace, defaultEdgeConfig]);

  const onEdgesDelete = useCallback(async (edgesToDelete: Edge[]) => {
    for (const edge of edgesToDelete) {
      try {
        await apiClient.deleteConnectionById(edge.id);
      } catch (error) {
        console.error('Failed to delete connection:', error);
      }
    }

    setEdges(prevEdges =>
      prevEdges.filter(e => !edgesToDelete.includes(e))
    );

    await loadWorkspace();
  }, [setEdges, loadWorkspace]);

  const isValidConnection = useCallback((connection: Edge | Connection) => {
    if (connection.source === connection.target) {
      console.warn('Cannot connect node to itself');
      return false;
    }
    return true;
  }, []);

  useEffect(() => {
    const handleKeyDown = (event: KeyboardEvent) => {
      const target = event.target as HTMLElement;
      const isInputField = target.tagName === 'INPUT' || target.tagName === 'TEXTAREA';

      if (event.key === 'Delete' || event.key === 'Backspace') {
        if (event.key === 'Backspace' && !isInputField) {
          event.preventDefault();
        }

        if (selectedNodes.length > 0 && !isInputField) {
          event.preventDefault();
          setDeleteDialogOpen(true);
        } else if (!isInputField) {
          const selectedEdges = edges.filter(e => e.selected);
          if (selectedEdges.length > 0) {
            event.preventDefault();
            onEdgesDelete(selectedEdges);
          }
        }
      }
    };

    window.addEventListener('keydown', handleKeyDown);
    return () => window.removeEventListener('keydown', handleKeyDown);
  }, [selectedNodes, edges, onEdgesDelete]);

  const onInit = useCallback((instance: ReactFlowInstance) => {
    reactFlowInstanceRef.current = instance;
    // Initialize viewport ref with current state
    viewportRef.current = instance.getViewport();
  }, []);

  const onMove = useCallback(() => {
    // Continuously track viewport changes
    if (reactFlowInstanceRef.current) {
      viewportRef.current = reactFlowInstanceRef.current.getViewport();
    }
  }, []);

  // Handle custom events from MenuBar for edit operations
  useEffect(() => {
    const handleSelectAll = () => {
      if (reactFlowInstanceRef.current) {
        const allNodes = reactFlowInstanceRef.current.getNodes();
        const allEdges = reactFlowInstanceRef.current.getEdges();
        setNodes(allNodes.map(n => ({ ...n, selected: true })));
        setEdges(allEdges.map(e => ({ ...e, selected: true })));
        setSelectedNodes(allNodes);
        selectedNodeIdsRef.current = new Set(allNodes.map(n => n.id));
      }
    };

    const handleDeleteSelected = () => {
      if (selectedNodes.length > 0) {
        setDeleteDialogOpen(true);
      }
    };

    const handleCopy = () => {
      if (selectedNodes.length > 0) {
        const nodesToCopy = selectedNodes.map(n => {
          const nodeData = (n.data as { node: NodeResponse }).node;
          return {
            type: nodeData.type,
            name: nodeData.name,
            parameters: nodeData.parameters,
            position: nodeData.position,
          };
        });
        // Store in window for cross-component access
        (window as any).__textloom_clipboard = {
          nodes: nodesToCopy,
          timestamp: Date.now(),
        };
        console.log(`Copied ${nodesToCopy.length} node(s)`);
      }
    };

    const handleCut = () => {
      handleCopy();
      if (selectedNodes.length > 0) {
        setDeleteDialogOpen(true);
      }
    };

    const handlePaste = async () => {
      const clipboard = (window as any).__textloom_clipboard;
      if (!clipboard || !clipboard.nodes || clipboard.nodes.length === 0) {
        console.log('Nothing to paste');
        return;
      }

      try {
        // Disable undo tracking during paste operations
        await apiClient.disableUndo();

        const offset = 50; // Offset for pasted nodes
        for (const nodeData of clipboard.nodes) {
          const newPosition: [number, number] = [
            nodeData.position[0] + offset,
            nodeData.position[1] + offset,
          ];

          // Create new node via API - backend handles duplicate names automatically
          const createRequest = {
            type: nodeData.type,
            name: nodeData.name,
            parent_path: '/',
            position: newPosition,
          };

          const newNodes = await apiClient.createNode(createRequest);

          // Update parameters if any
          if (newNodes.length > 0 && nodeData.parameters) {
            const paramValues: Record<string, any> = {};
            for (const [key, param] of Object.entries(nodeData.parameters)) {
              if (key !== 'bypass' && key !== 'display') {
                paramValues[key] = (param as any).value;
              }
            }
            if (Object.keys(paramValues).length > 0) {
              await apiClient.updateNode(newNodes[0].session_id, { parameters: paramValues });
            }
          }
        }

        // Re-enable undo tracking
        await apiClient.enableUndo();

        // Update clipboard positions for subsequent pastes
        (window as any).__textloom_clipboard.nodes = clipboard.nodes.map((n: any) => ({
          ...n,
          position: [n.position[0] + offset, n.position[1] + offset],
        }));

        await loadWorkspace();
        console.log(`Pasted ${clipboard.nodes.length} node(s)`);
      } catch (error) {
        console.error('Paste failed:', error);
        // Always re-enable undo tracking even on error
        try {
          await apiClient.enableUndo();
        } catch (enableError) {
          console.error('Failed to re-enable undo:', enableError);
        }
      }
    };

    const handleDuplicate = async () => {
      if (selectedNodes.length > 0) {
        handleCopy();
        await handlePaste();
      }
    };

    window.addEventListener('textloom:selectAll', handleSelectAll);
    window.addEventListener('textloom:deleteSelected', handleDeleteSelected);
    window.addEventListener('textloom:copy', handleCopy);
    window.addEventListener('textloom:cut', handleCut);
    window.addEventListener('textloom:paste', handlePaste);
    window.addEventListener('textloom:duplicate', handleDuplicate);

    return () => {
      window.removeEventListener('textloom:selectAll', handleSelectAll);
      window.removeEventListener('textloom:deleteSelected', handleDeleteSelected);
      window.removeEventListener('textloom:copy', handleCopy);
      window.removeEventListener('textloom:cut', handleCut);
      window.removeEventListener('textloom:paste', handlePaste);
      window.removeEventListener('textloom:duplicate', handleDuplicate);
    };
  }, [selectedNodes, setNodes, setEdges, loadWorkspace]);

  return (
    <>
      <style>{edgeStyles}</style>
      <DeleteConfirmDialog
        open={deleteDialogOpen}
        nodeCount={selectedNodes.length}
        onConfirm={handleDeleteConfirm}
        onCancel={handleDeleteCancel}
      />
      <ReactFlow
        nodes={nodes}
        edges={edges}
        onNodesChange={onNodesChange}
        onEdgesChange={onEdgesChange}
        onSelectionChange={handleSelectionChange}
        onNodeDragStart={onNodeDragStart}
        onNodeDragStop={onNodeDragStop}
        onSelectionDragStart={onSelectionDragStart}
        onSelectionDragStop={onSelectionDragStop}
        onConnect={onConnect}
        onEdgesDelete={onEdgesDelete}
        isValidConnection={isValidConnection}
        nodeTypes={nodeTypes}
        onInit={onInit}
        onMove={onMove}
        fitView={false}
        minZoom={0.1}
        maxZoom={2}
        selectNodesOnDrag={false}
        nodeDragThreshold={10}
        multiSelectionKeyCode="Shift"
        deleteKeyCode={null}
        selectionKeyCode="Shift"
      >
        <Background
          variant={BackgroundVariant.Dots}
          gap={12}
          size={1}
          color={colors.canvas.grid}
          style={{ backgroundColor: colors.canvas.background }}
        />
        <Controls />
        {Array.from(looperSystems.values()).map(system => {
          const transformedConnections = transformConnectionNodeIds(connections, looperSystems);
          return (
            <LoopBoundary
              key={system.looperNode.session_id}
              nodes={gatherBoundaryNodes(system, workspaceNodes, nodes, transformedConnections)}
            />
          );
        })}
      </ReactFlow>
    </>
  );
};

export const GraphCanvas: React.FC<GraphCanvasProps> = (props) => {
  return (
    <ReactFlowProvider>
      <GraphCanvasInner {...props} />
    </ReactFlowProvider>
  );
};<|MERGE_RESOLUTION|>--- conflicted
+++ resolved
@@ -54,16 +54,7 @@
   const selectedNodeIdsRef = useRef<Set<string>>(new Set());
   const reactFlowInstanceRef = useRef<ReactFlowInstance | null>(null);
   const viewportRef = useRef<{ x: number; y: number; zoom: number } | null>(null);
-<<<<<<< HEAD
-  const workspaceNodesRef = useRef(workspaceNodes);
-
-  // Keep ref synchronized with workspaceNodes
-  useEffect(() => {
-    workspaceNodesRef.current = workspaceNodes;
-  }, [workspaceNodes]);
-=======
   const nodeDataCacheRef = useRef<Map<string, { node: NodeResponse; onBypassToggle: (sessionId: string) => void; onDisplayToggle: (sessionId: string) => void }>>(new Map());
->>>>>>> 85dd3cf4
 
   const defaultEdgeConfig = useMemo(() => ({
     type: 'smoothstep' as const,
